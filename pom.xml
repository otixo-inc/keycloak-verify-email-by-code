--- conflicted
+++ resolved
@@ -1,203 +1,199 @@
-<project xmlns="http://maven.apache.org/POM/4.0.0" xmlns:xsi="http://www.w3.org/2001/XMLSchema-instance"
-         xsi:schemaLocation="http://maven.apache.org/POM/4.0.0 http://maven.apache.org/xsd/maven-4.0.0.xsd">
-    <modelVersion>4.0.0</modelVersion>
-
-    <groupId>fr.redfroggy.keycloak</groupId>
-    <artifactId>keycloak-verify-email-by-code</artifactId>
-<<<<<<< HEAD
-    <version>11.1</version>
-=======
-    <version>15.1-SNAPSHOT</version>
->>>>>>> 6b677292
-
-    <name>${project.groupId}:${project.artifactId}</name>
-    <description>Action to verify email by code for Keycloak</description>
-    <url>https://github.com/RedFroggy/keycloak-verify-email-by-code</url>
-
-    <licenses>
-        <license>
-            <name>The MIT License (MIT)</name>
-            <url>https://opensource.org/licenses/MIT</url>
-        </license>
-    </licenses>
-
-    <developers>
-        <developer>
-            <name>Jay David</name>
-            <email>david.jay@redfroggy.fr</email>
-            <organization>RED FROGGY</organization>
-            <organizationUrl>https://www.redfroggy.fr/</organizationUrl>
-        </developer>
-    </developers>
-
-    <scm>
-        <connection>scm:git:git://github.com/RedFroggy/keycloak-verify-email-by-code.git</connection>
-        <developerConnection>scm:git:ssh://git@github.com:RedFroggy/keycloak-verify-email-by-code.git
-        </developerConnection>
-        <url>https://github.com/RedFroggy/keycloak-verify-email-by-code</url>
-    </scm>
-
-    <issueManagement>
-        <system>Github</system>
-        <url>https://github.com/RedFroggy/keycloak-verify-email-by-code/issues</url>
-    </issueManagement>
-
-    <properties>
-        <project.build.sourceEncoding>UTF-8</project.build.sourceEncoding>
-
-        <maven.compiler.source>1.8</maven.compiler.source>
-        <maven.compiler.target>1.8</maven.compiler.target>
-
-        <maven.clean.plugin.version>3.1.0</maven.clean.plugin.version>
-        <maven.compiler.plugin.version>3.8.1</maven.compiler.plugin.version>
-        <maven.resources.plugin.version>3.1.0</maven.resources.plugin.version>
-        <maven.surefire.plugin.version>3.0.0-M4</maven.surefire.plugin.version>
-        <maven.jar.plugin.version>3.2.0</maven.jar.plugin.version>
-        <maven.install.plugin.version>3.0.0-M1</maven.install.plugin.version>
-        <maven.source.plugin.version>3.2.1</maven.source.plugin.version>
-        <maven.javadoc.plugin.version>3.1.1</maven.javadoc.plugin.version>
-        <wildfly.maven.plugin.version>2.0.2.Final</wildfly.maven.plugin.version>
-
-        <keycloak.version>15.1.1</keycloak.version>
-        <junit-jupiter.version>5.7.2</junit-jupiter.version>
-        <mockito.version>3.11.0</mockito.version>
-        <assertj.version>3.19.0</assertj.version>
-    </properties>
-
-    <build>
-        <pluginManagement>
-            <plugins>
-                <plugin>
-                    <groupId>org.apache.maven.plugins</groupId>
-                    <artifactId>maven-clean-plugin</artifactId>
-                    <version>${maven.clean.plugin.version}</version>
-                </plugin>
-                <plugin>
-                    <groupId>org.apache.maven.plugins</groupId>
-                    <artifactId>maven-compiler-plugin</artifactId>
-                    <version>${maven.compiler.plugin.version}</version>
-                </plugin>
-                <plugin>
-                    <groupId>org.apache.maven.plugins</groupId>
-                    <artifactId>maven-resources-plugin</artifactId>
-                    <version>${maven.resources.plugin.version}</version>
-                </plugin>
-                <plugin>
-                    <groupId>org.apache.maven.plugins</groupId>
-                    <artifactId>maven-surefire-plugin</artifactId>
-                    <version>${maven.surefire.plugin.version}</version>
-                </plugin>
-                <plugin>
-                    <groupId>org.apache.maven.plugins</groupId>
-                    <artifactId>maven-jar-plugin</artifactId>
-                    <version>${maven.jar.plugin.version}</version>
-                </plugin>
-                <plugin>
-                    <groupId>org.apache.maven.plugins</groupId>
-                    <artifactId>maven-install-plugin</artifactId>
-                    <version>${maven.install.plugin.version}</version>
-                </plugin>
-                <plugin>
-                    <groupId>org.apache.maven.plugins</groupId>
-                    <artifactId>maven-source-plugin</artifactId>
-                    <version>${maven.source.plugin.version}</version>
-                </plugin>
-                <plugin>
-                    <groupId>org.apache.maven.plugins</groupId>
-                    <artifactId>maven-javadoc-plugin</artifactId>
-                    <version>${maven.javadoc.plugin.version}</version>
-                </plugin>
-
-                <plugin>
-                    <groupId>org.wildfly.plugins</groupId>
-                    <artifactId>wildfly-maven-plugin</artifactId>
-                    <version>${wildfly.maven.plugin.version}</version>
-                </plugin>
-
-            </plugins>
-        </pluginManagement>
-
-        <plugins>
-            <plugin>
-                <groupId>org.wildfly.plugins</groupId>
-                <artifactId>wildfly-maven-plugin</artifactId>
-                <configuration>
-                    <skip>false</skip>
-                </configuration>
-            </plugin>
-
-            <plugin>
-                <groupId>org.apache.maven.plugins</groupId>
-                <artifactId>maven-source-plugin</artifactId>
-                <executions>
-                    <execution>
-                        <id>attach-sources</id>
-                        <goals>
-                            <goal>jar-no-fork</goal>
-                        </goals>
-                    </execution>
-                </executions>
-            </plugin>
-            <plugin>
-                <groupId>org.apache.maven.plugins</groupId>
-                <artifactId>maven-javadoc-plugin</artifactId>
-                <executions>
-                    <execution>
-                        <id>attach-javadocs</id>
-                        <goals>
-                            <goal>jar</goal>
-                        </goals>
-                    </execution>
-                </executions>
-            </plugin>
-        </plugins>
-    </build>
-
-    <dependencies>
-        <dependency>
-            <groupId>org.keycloak</groupId>
-            <artifactId>keycloak-core</artifactId>
-            <version>${keycloak.version}</version>
-            <scope>provided</scope>
-        </dependency>
-
-        <dependency>
-            <groupId>org.keycloak</groupId>
-            <artifactId>keycloak-services</artifactId>
-            <version>${keycloak.version}</version>
-            <scope>provided</scope>
-        </dependency>
-
-        <dependency>
-            <groupId>org.keycloak</groupId>
-            <artifactId>keycloak-server-spi</artifactId>
-            <version>${keycloak.version}</version>
-            <scope>provided</scope>
-        </dependency>
-
-        <dependency>
-            <groupId>org.keycloak</groupId>
-            <artifactId>keycloak-server-spi-private</artifactId>
-            <version>${keycloak.version}</version>
-            <scope>provided</scope>
-        </dependency>
-        <dependency>
-            <groupId>org.junit.jupiter</groupId>
-            <artifactId>junit-jupiter-engine</artifactId>
-            <version>${junit-jupiter.version}</version>
-            <scope>test</scope>
-        </dependency>
-        <dependency>
-            <groupId>org.mockito</groupId>
-            <artifactId>mockito-junit-jupiter</artifactId>
-            <version>${mockito.version}</version>
-            <scope>test</scope>
-        </dependency>
-        <dependency>
-            <groupId>org.assertj</groupId>
-            <artifactId>assertj-core</artifactId>
-            <version>${assertj.version}</version>
-            <scope>test</scope>
-        </dependency>
-    </dependencies>
-</project>
+<project xmlns="http://maven.apache.org/POM/4.0.0" xmlns:xsi="http://www.w3.org/2001/XMLSchema-instance"
+         xsi:schemaLocation="http://maven.apache.org/POM/4.0.0 http://maven.apache.org/xsd/maven-4.0.0.xsd">
+    <modelVersion>4.0.0</modelVersion>
+
+    <groupId>fr.redfroggy.keycloak</groupId>
+    <artifactId>keycloak-verify-email-by-code</artifactId>
+    <version>15.1-SNAPSHOT</version>
+
+    <name>${project.groupId}:${project.artifactId}</name>
+    <description>Action to verify email by code for Keycloak</description>
+    <url>https://github.com/RedFroggy/keycloak-verify-email-by-code</url>
+
+    <licenses>
+        <license>
+            <name>The MIT License (MIT)</name>
+            <url>https://opensource.org/licenses/MIT</url>
+        </license>
+    </licenses>
+
+    <developers>
+        <developer>
+            <name>Jay David</name>
+            <email>david.jay@redfroggy.fr</email>
+            <organization>RED FROGGY</organization>
+            <organizationUrl>https://www.redfroggy.fr/</organizationUrl>
+        </developer>
+    </developers>
+
+    <scm>
+        <connection>scm:git:git://github.com/RedFroggy/keycloak-verify-email-by-code.git</connection>
+        <developerConnection>scm:git:ssh://git@github.com:RedFroggy/keycloak-verify-email-by-code.git
+        </developerConnection>
+        <url>https://github.com/RedFroggy/keycloak-verify-email-by-code</url>
+    </scm>
+
+    <issueManagement>
+        <system>Github</system>
+        <url>https://github.com/RedFroggy/keycloak-verify-email-by-code/issues</url>
+    </issueManagement>
+
+    <properties>
+        <project.build.sourceEncoding>UTF-8</project.build.sourceEncoding>
+
+        <maven.compiler.source>1.8</maven.compiler.source>
+        <maven.compiler.target>1.8</maven.compiler.target>
+
+        <maven.clean.plugin.version>3.1.0</maven.clean.plugin.version>
+        <maven.compiler.plugin.version>3.8.1</maven.compiler.plugin.version>
+        <maven.resources.plugin.version>3.1.0</maven.resources.plugin.version>
+        <maven.surefire.plugin.version>3.0.0-M4</maven.surefire.plugin.version>
+        <maven.jar.plugin.version>3.2.0</maven.jar.plugin.version>
+        <maven.install.plugin.version>3.0.0-M1</maven.install.plugin.version>
+        <maven.source.plugin.version>3.2.1</maven.source.plugin.version>
+        <maven.javadoc.plugin.version>3.1.1</maven.javadoc.plugin.version>
+        <wildfly.maven.plugin.version>2.0.2.Final</wildfly.maven.plugin.version>
+
+        <keycloak.version>15.1.1</keycloak.version>
+        <junit-jupiter.version>5.7.2</junit-jupiter.version>
+        <mockito.version>3.11.0</mockito.version>
+        <assertj.version>3.19.0</assertj.version>
+    </properties>
+
+    <build>
+        <pluginManagement>
+            <plugins>
+                <plugin>
+                    <groupId>org.apache.maven.plugins</groupId>
+                    <artifactId>maven-clean-plugin</artifactId>
+                    <version>${maven.clean.plugin.version}</version>
+                </plugin>
+                <plugin>
+                    <groupId>org.apache.maven.plugins</groupId>
+                    <artifactId>maven-compiler-plugin</artifactId>
+                    <version>${maven.compiler.plugin.version}</version>
+                </plugin>
+                <plugin>
+                    <groupId>org.apache.maven.plugins</groupId>
+                    <artifactId>maven-resources-plugin</artifactId>
+                    <version>${maven.resources.plugin.version}</version>
+                </plugin>
+                <plugin>
+                    <groupId>org.apache.maven.plugins</groupId>
+                    <artifactId>maven-surefire-plugin</artifactId>
+                    <version>${maven.surefire.plugin.version}</version>
+                </plugin>
+                <plugin>
+                    <groupId>org.apache.maven.plugins</groupId>
+                    <artifactId>maven-jar-plugin</artifactId>
+                    <version>${maven.jar.plugin.version}</version>
+                </plugin>
+                <plugin>
+                    <groupId>org.apache.maven.plugins</groupId>
+                    <artifactId>maven-install-plugin</artifactId>
+                    <version>${maven.install.plugin.version}</version>
+                </plugin>
+                <plugin>
+                    <groupId>org.apache.maven.plugins</groupId>
+                    <artifactId>maven-source-plugin</artifactId>
+                    <version>${maven.source.plugin.version}</version>
+                </plugin>
+                <plugin>
+                    <groupId>org.apache.maven.plugins</groupId>
+                    <artifactId>maven-javadoc-plugin</artifactId>
+                    <version>${maven.javadoc.plugin.version}</version>
+                </plugin>
+
+                <plugin>
+                    <groupId>org.wildfly.plugins</groupId>
+                    <artifactId>wildfly-maven-plugin</artifactId>
+                    <version>${wildfly.maven.plugin.version}</version>
+                </plugin>
+
+            </plugins>
+        </pluginManagement>
+
+        <plugins>
+            <plugin>
+                <groupId>org.wildfly.plugins</groupId>
+                <artifactId>wildfly-maven-plugin</artifactId>
+                <configuration>
+                    <skip>false</skip>
+                </configuration>
+            </plugin>
+
+            <plugin>
+                <groupId>org.apache.maven.plugins</groupId>
+                <artifactId>maven-source-plugin</artifactId>
+                <executions>
+                    <execution>
+                        <id>attach-sources</id>
+                        <goals>
+                            <goal>jar-no-fork</goal>
+                        </goals>
+                    </execution>
+                </executions>
+            </plugin>
+            <plugin>
+                <groupId>org.apache.maven.plugins</groupId>
+                <artifactId>maven-javadoc-plugin</artifactId>
+                <executions>
+                    <execution>
+                        <id>attach-javadocs</id>
+                        <goals>
+                            <goal>jar</goal>
+                        </goals>
+                    </execution>
+                </executions>
+            </plugin>
+        </plugins>
+    </build>
+
+    <dependencies>
+        <dependency>
+            <groupId>org.keycloak</groupId>
+            <artifactId>keycloak-core</artifactId>
+            <version>${keycloak.version}</version>
+            <scope>provided</scope>
+        </dependency>
+
+        <dependency>
+            <groupId>org.keycloak</groupId>
+            <artifactId>keycloak-services</artifactId>
+            <version>${keycloak.version}</version>
+            <scope>provided</scope>
+        </dependency>
+
+        <dependency>
+            <groupId>org.keycloak</groupId>
+            <artifactId>keycloak-server-spi</artifactId>
+            <version>${keycloak.version}</version>
+            <scope>provided</scope>
+        </dependency>
+
+        <dependency>
+            <groupId>org.keycloak</groupId>
+            <artifactId>keycloak-server-spi-private</artifactId>
+            <version>${keycloak.version}</version>
+            <scope>provided</scope>
+        </dependency>
+        <dependency>
+            <groupId>org.junit.jupiter</groupId>
+            <artifactId>junit-jupiter-engine</artifactId>
+            <version>${junit-jupiter.version}</version>
+            <scope>test</scope>
+        </dependency>
+        <dependency>
+            <groupId>org.mockito</groupId>
+            <artifactId>mockito-junit-jupiter</artifactId>
+            <version>${mockito.version}</version>
+            <scope>test</scope>
+        </dependency>
+        <dependency>
+            <groupId>org.assertj</groupId>
+            <artifactId>assertj-core</artifactId>
+            <version>${assertj.version}</version>
+            <scope>test</scope>
+        </dependency>
+    </dependencies>
+</project>